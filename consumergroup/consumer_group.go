--- conflicted
+++ resolved
@@ -448,36 +448,21 @@
 	default:
 	}
 
-<<<<<<< HEAD
-	// Backoff to handle race condition.
-	var err error
-	for backoff := 0; backoff < 30; backoff++ {
-		err = cg.instance.ClaimPartition(topic, partition)
-		if err == nil || err != kazoo.ErrPartitionClaimedByOther {
-			break
-		}
-		cg.Logf("%s/%d :: Backing off claim to the partition.\n", topic, partition)
-		time.Sleep(1 * time.Second)
-	}
-	if err != nil {
-		errors <- &sarama.ConsumerError{
-			Topic:     topic,
-			Partition: partition,
-			Err:       err,
-		}
-		cg.Logf("%s/%d :: FAILED to claim the partition: %s\n", topic, partition, err)
-		return
-=======
-	for maxRetries, tries := 3, 0; tries < maxRetries; tries++ {
+	for maxRetries, tries := 30, 0; tries < maxRetries; tries++ {
 		if err := cg.instance.ClaimPartition(topic, partition); err == nil {
 			break
 		} else if err == kazoo.ErrPartitionClaimedByOther && tries+1 < maxRetries {
+			cg.Logf("%s/%d :: Backing off claim to the partition.\n", topic, partition)
 			time.Sleep(1 * time.Second)
 		} else {
+			errors <- &sarama.ConsumerError{
+				Topic:     topic,
+				Partition: partition,
+				Err:       err,
+			}
 			cg.Logf("%s/%d :: FAILED to claim the partition: %s\n", topic, partition, err)
 			return
 		}
->>>>>>> 413c7174
 	}
 
 	defer cg.instance.ReleasePartition(topic, partition)
