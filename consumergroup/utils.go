--- conflicted
+++ resolved
@@ -55,31 +55,22 @@
 	assignments = make([]int, plen, plen)
 
 	n := plen / clen
-<<<<<<< HEAD
-	if plen%clen > 0 {
-		n++
-	}
-	for i := 0; i < clen; i++ {
-		first := i * n
-		if first > plen {
-			first = plen
-=======
 	m := plen % clen
 	p := 0
-	for i, consumer := range consumers {
+	for i := 0; i < clen; i++ {
 		first := p
 		last := first + n
 		if m > 0 && i < m {
 			last++
->>>>>>> 413c7174
 		}
 		if last > plen {
 			last = plen
 		}
 
-		for p := first; p < last; p++ {
-			assignments[p] = i
+		for part := first; part < last; part++ {
+			assignments[part] = i
 		}
+		
 		p = last
 	}
 
